from typing import Union

import torch
from torch._dynamo import is_compiling as dynamo_is_compiling


# copy-pasta of https://www.internalfb.com/intern/anp/view/?id=3350736
def dynamically_quantize_per_tensor(
    x: torch.Tensor,
    quant_min: int = -128,
    quant_max: int = 127,
    target_dtype: torch.dtype = torch.int8,
):
    r"""
    This function dynamically quantizes the tensor x similar to torch.quantize_per_tensor_dynamic but returns the
    int tensor, scale and zero_point separately to more easily enable int8 gpu quantization.

    Assumes affine quantization

    Args:
        x (Tensor, float): the tensor being quantized
        quant_min (int): minimum integer value desired for quantized output
        quant_max (int): maximum integer value desired for quantized output
        target_dtype (dtype): desired dtype for output tensor

    Return:
        x_q (Tensor, int): the resulting integer tensor with dtype of target_dtype
        scale (float64): the dynamically calculated scale
        zero_point (int32): the dynamically calculated zero_point
    """
    # default setup for affine quantization of activations
    eps = torch.finfo(torch.float32).eps

    # get min and max
    # min_val, max_val = torch.aminmax(x) # compiled triton code is the same for min/max and aminmax
    min_val = torch.min(x)
    max_val = torch.max(x)

    min_val_neg = torch.min(min_val, torch.zeros_like(min_val))
    max_val_pos = torch.max(max_val, torch.zeros_like(max_val))

    # calculate scale and zero point based on min and max
    # reference:
    # https://github.com/pytorch/pytorch/blob/e779a30d5097714acea011da6a554e43810b5d0e/aten/src/ATen/native/quantized/cpu/QuantUtils.h#L107
    # we choose to match the scale and zero_point dtypes of the above reference function, i.e.
    # fp64 scale and int64 zero_point for ease of debugging, this may change subject to analysis
    # of performance
    scale = (max_val_pos.to(torch.float64) - min_val_neg) / torch.tensor(
        [quant_max - quant_min], dtype=torch.float64
    ).to(x.device)
    scale = torch.clamp(scale, min=eps)

    zero_point = quant_min - torch.round(min_val_neg / scale).to(torch.int32)
    zero_point = torch.clamp(zero_point, quant_min, quant_max)

    # quantize based on qmin/qmax/scale/zp
    # reference:
    # https://github.com/pytorch/pytorch/blob/e779a30d5097714acea011da6a554e43810b5d0e/aten/src/ATen/native/quantized/cuda/AffineQuantizer.cu#L60
    x_q = torch.clamp(torch.round(x / scale) + zero_point, quant_min, quant_max).to(
        target_dtype
    )

    return x_q, scale.item(), zero_point.item()


def dynamically_quantize_per_channel(
    x: torch.Tensor,
    quant_min: int = -128,
    quant_max: int = 127,
    target_dtype: torch.dtype = torch.int8,
    axis: int = 0,
):
    r"""
    This function dynamically quantizes the tensor x by channel but returns the
    int tensor, scale and zero_point separately to more easily enable int8 gpu quantization.

    Assumes symmetric quantization

    Args:
        x (Tensor, float): the tensor being quantized
        quant_min (int): minimum integer value desired for quantized output
        quant_max (int): maximum integer value desired for quantized output
        target_dtype (dtype): desired dtype for output tensor
        axis (int): the channel axis

    Return:
        x_q (Tensor, int): the resulting integer tensor with dtype of target_dtype
        scale (Tensor, float64): the dynamically calculated scale (float64)
        zero_point (Tensor, int64): the dynamically calculated zero_point (int64)
    """

    # default setup for affine quantization of activations
    eps = torch.finfo(torch.float32).eps

    dimensions_to_reduce = list(range(len(x.shape)))
    dimensions_to_reduce.remove(axis)
    min_val = torch.amin(x, dim=dimensions_to_reduce)
    max_val = torch.amax(x, dim=dimensions_to_reduce)
    # calculate scales and zero point based on min and max
    # reference:
    # https://github.com/pytorch/pytorch/blob/a3989b2802a5b32d8793557ddb5aba36298ef2be/torch/ao/quantization/observer.py#L330
    # here we choose the scale and zero_point dtypes to be float64 and int32 to match the reference
    # implementation in the link above since there is no per channel dynamically quantized function as of now.
    # This choice of precision may change subect to performance consideration in the future.
    max_val_pos = torch.max(max_val, -min_val)

    scales = (
        2
        * max_val_pos.to(torch.float64)
        / torch.tensor([quant_max - quant_min], device=x.device).to(torch.float64)
    )
    scales = torch.clamp(scales, min=eps)
    zero_points = (
        torch.zeros(max_val_pos.size(), dtype=torch.int64, device=x.device)
        + 128
        + quant_min
    )

    # quantize based on qmin/qmax/scales/zp
    # reference:
    # https://github.com/pytorch/pytorch/blob/bb7d9886fbd7d058146c76aa428e227d15f67e53/torch/ao/quantization/fx/_decomposed.py#L325
    x_div = x.transpose(axis, -1) / scales
    # note: certain implementations of quantize_per_channel uses inv_scale method of calculation with a float32
    # which is slightly less accurate
    # inv_scales = 1/scales
    # x_div = x.transpose(axis, -1) * inv_scales
    x_round = torch.round(x_div)
    x_zp = x_round + zero_points
    x_zp = x_zp.transpose(axis, -1)
    x_q = torch.clamp(x_zp, quant_min, quant_max).to(target_dtype)

    return x_q, scales, zero_points


# reference: https://fburl.com/code/vfsygwd0
def dequantize_per_tensor(
    int_repr: torch.IntTensor,
    scale: Union[torch.Tensor, float],
    zero_point: Union[torch.Tensor, int],
    out_dtype=torch.float32,
):
    """This function works alongside dynamically_quantize_per_tensor to obtain a floating point tensor from a quantized tensor

    Args:
        int_repr (Tensor, int): the integer representation of the quantized tensor being dequantized
        scale (Union[torch.Tensor, float64]): scale value for quantized tensor (can be a tensor or scalar)
        zero_point (Union[torch.Tensor, int32]): zero point for quantized tensor (can be a tensor or scalar)
        out_dtype (dtype): desired dtype for output tensor

    Return:
        x (Tensor, float): the resulting float tensor with dtype of out_dtype
    """
    return (int_repr.to(out_dtype) - zero_point) * scale


# reference: https://fburl.com/code/org0fmi3
def dequantize_per_channel(
    int_repr: torch.Tensor,
    scales: torch.Tensor,
    zero_points: torch.Tensor,
    out_dtype=torch.float32,
    axis: int = 0,
):
    """This function works alongside dynamically_quantize_per_tensor to obtain a floating point tensor from a quantized tensor

    Args:
        int_repr (Tensor, int): the integer representation of the quantized tensor being dequantized
        scales (Tensor, float64): float tensor of scales for each channel
        zero_points (Tensor, int64): integer tensor for zero point for each channel
        out_dtype (dtype): desired dtype for output tensor
        axis (int): the channel axis

    Return:
        x (Tensor, float): the resulting float tensor with dtype of out_dtype
    """
    y = int_repr.transpose(-1, axis)
    y = y.to(out_dtype)
    y = y - zero_points
    y = y * scales.to(out_dtype)
    y = y.transpose(-1, axis)
    return y


<<<<<<< HEAD
def quant_int8_dynamic_linear(
    x,
    x_quant_min,
    x_quant_max,
    x_q_dtype,
    w_int8_t,
    w_int8_t_sums_int64,
    w_scales,
    bias,
    out_dtype=torch.float32,
):
    r"""
    like torch.ops.quantized.linear_dynamic, this function takes in an fp32 input and a quantized weight
    and outputs the result of a quantized matmul after dynamically quantizing the input.

    Args:
        x (Tensor): the input tensor that gets quantized for the quantized matmul
        x_quant_min (int):
        x_quant_min (int):
        x_q_dtype (dtype): the desired integer type to quantize x to (only int8 currently supported)
        w_int8_t (Tensor int8): the integer representation of the quantized and transposed weight tensor
            (assumed to be per-channel symmetrically quantized)
        w_int8_t_sums_int64 (Tensor int64): should be w_int8_t.sum(dim=0).to(torch.int64),
            we take it as an argument since it can be preprocessed
        w_scales (Tensor float64): The per-channel quanized scales of w
        bias (Tensor float): A float tensor that gets added to the matmul result at the end
        out_dtype (dtype): the desired dtype of the output

    Return:
        out (Tensor): the resulting tensor with dtype of out_dtype
    """

    # like F.linear, but with int8 dynamic quantization of activation,
    # and a quantized weight
    x_int8, x_scale, x_zp = dynamically_quantize_per_tensor(
        x, x_quant_min, x_quant_max, x_q_dtype
    )
    # w_int8_t_sums_int64 = w_int8_t.sum(dim=0)
    mm_out = quant_int8_matmul(
        x_int8, x_scale, x_zp, w_int8_t, w_int8_t_sums_int64, w_scales, out_dtype
    )
    if bias is not None:
        mm_out += bias
    return mm_out.to(out_dtype)


def quant_int8_matmul(
    x_vals_int8,
    x_scale,
    x_zp,
    w_int8_t,
    w_int8_t_sums_int64,
    w_scales,
    out_dtype=torch.float32,
):
    r"""
    Quantized matmul of int8 operands that accumulates to int32 and returns out_dtype.

    Assumes weight is quantized symetrically per channel with channel axis 0

    This implementation is written for approximate numerical correctness and things like 
    aligning accumulation behavior are left for a future PR

    Args:
        x_vals_int8 (Tensor): the integer representation of the quantized input tensor (assumed to be per-tensor affine quantized)
        x_scale (float64): the scale of the quantized input tensor
        x_zp (int32): the zero_points of the input tensor
        w_int8_t (Tensor int8): the integer representation of the quantized and transposed weight tensor
            (assumed to be per-channel symmetrically quantized)
        w_int8_t_sums_int64 (Tensor int64): should be w_int8_t.sum(dim=0).to(torch.int64),
            we take it as an argument since it can be preprocessed
        w_scales (Tensor float64): The per-channel quanized scales of w
        out_dtype (dtype): the desired dtype of the output

    Return:
        out (Tensor): the resulting tensor with dtype of out_dtype

    """

    # see
    # https://github.com/google/gemmlowp/blob/master/doc/quantization.md
    # for an overview of quantized matmul compute

    # assuming zw == 0, . is matmul, * is element wise mult:
    # Y = X.W'                                                      # float form
    #   = ([X_int-xz] * xs) . ( [W_int'] * [ws'])                   # dequantize both
    #   = (xs * [ws']) * ([X_int . W_int'] - xz * [1_mat . W_int])  # rearrange
    # note: [1_mat . W_int] is w_int8_t_sums_int64
    # note: ws is a rank 1 tensor so ws' just indicates aligning it correctly

    assert (
        x_vals_int8.dtype == torch.int8
    ), f"x dtype {x_vals_int8.dtype} not yet supported"
    assert w_int8_t.dtype == torch.int8, f"w dtype {w_int8_t.dtype} not yet supported"
    # assert w_scales.dtype == out_dtype, \
    #     f'{w_scales.dtype} does not match {out_dtype}'

    #
    # 1. calculate [X_int . W_int]
    #

    tmp = x_vals_int8.reshape(-1, x_vals_int8.shape[-1])
    XW_int32 = safe_int_mm(tmp, w_int8_t)
    XW_int32 = XW_int32.reshape(*x_vals_int8.shape[:-1], -1)

    # TODO(future): consider using integer arithmetic throughout, although
    # TBD if that is actually faster on GPUs
    # need to use 32 bits here to prevent overflow for large shapes,
    # 16 bits is not enough
    XW_float32 = XW_int32.to(torch.float32)

    #
    # 2. connect it all together
    #

    # mm_unscaled has to stay in float32 for the next two lines to prevent overflow
    mm_unscaled_float32 = XW_float32 - (x_zp * w_int8_t_sums_int64)
    y = x_scale * w_scales * mm_unscaled_float32
    # can downcast only at the very end
    y = y.to(out_dtype)
    return y


=======
>>>>>>> 01874f44
def safe_int_mm(input: torch.Tensor, mat2: torch.Tensor) -> torch.Tensor:
    r"""
    This function wraps torch._int_mm and avoids several undesirable behaviors of the function for certain inputs while still
    returning correct results and being torch.compiled in a performant way.

    Assumes both tensors have dimension of 2.

    Note: no error checking for torch.compiled path, if input.shape = [i, j] and j<=16 then the triton kernel
    will error.

    Args:
        input (Tensor, int8): the first tensor to be multiplied
        mat2 (Tensor, int8): the second tensor to be multiplied

    Return:
        out (Tensor, int32): the result of the matmul with device matching that of the inputs
    """

    # torch.compile path
    if dynamo_is_compiling():
        return torch._int_mm(input, mat2)

    # error checking for cublas path
    assert (
        mat2.device == input.device
    ), f"need both tensors to be on the same device but got {mat2.device} and {input.device}"
    device_cpu = "cpu" in [mat2.device.type, input.device.type]
    # with input.shape = [i,j] and mat2.shape = [j,k]
    i_is_strictly_greater_than_16 = input.shape[0] > 16
    j_is_nonzero_multiple_of_8 = (input.shape[1] % 8 == 0) and (input.shape[1] > 0)
    k_is_nonzero_multiple_of_8 = (mat2.shape[1] % 8 == 0) and (mat2.shape[1] > 0)
    bad_dimensions_for_cublas = not (
        i_is_strictly_greater_than_16
        and j_is_nonzero_multiple_of_8
        and k_is_nonzero_multiple_of_8
    )

    if device_cpu or bad_dimensions_for_cublas:
        # fallback path
        return torch.matmul(input.cpu().to(torch.int32), mat2.cpu().to(torch.int32)).to(
            input.device.type
        )

    # cublas paths
    if not mat2.is_contiguous():  # silently gives incorrect result without this
        mat2 = mat2.contiguous()
    if (not input.is_contiguous()) and (
        input.shape[0] % 8 != 0
    ):  # gives cryptic error without this
        input = (
            input.contiguous()
        )  # (it seems the transpose makes cublas check the above j constraint on i)
    return torch._int_mm(input, mat2)<|MERGE_RESOLUTION|>--- conflicted
+++ resolved
@@ -181,7 +181,6 @@
     return y
 
 
-<<<<<<< HEAD
 def quant_int8_dynamic_linear(
     x,
     x_quant_min,
@@ -242,7 +241,7 @@
 
     Assumes weight is quantized symetrically per channel with channel axis 0
 
-    This implementation is written for approximate numerical correctness and things like 
+    This implementation is written for approximate numerical correctness and things like
     aligning accumulation behavior are left for a future PR
 
     Args:
@@ -305,8 +304,6 @@
     return y
 
 
-=======
->>>>>>> 01874f44
 def safe_int_mm(input: torch.Tensor, mat2: torch.Tensor) -> torch.Tensor:
     r"""
     This function wraps torch._int_mm and avoids several undesirable behaviors of the function for certain inputs while still
