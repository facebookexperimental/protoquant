from typing import Union

import torch
from torch._dynamo import is_compiling as dynamo_is_compiling


# copy-pasta of https://www.internalfb.com/intern/anp/view/?id=3350736
def dynamically_quantize_per_tensor(
    x: torch.Tensor,
    quant_min: int = -128,
    quant_max: int = 127,
    target_dtype: torch.dtype = torch.int8,
):
    r"""
    This function dynamically quantizes the tensor x similar to torch.quantize_per_tensor_dynamic but returns the
    int tensor, scale and zero_point separately to more easily enable int8 gpu quantization.

    Assumes affine quantization

    Args:
        x (Tensor, float): the tensor being quantized
        quant_min (int): minimum integer value desired for quantized output
        quant_max (int): maximum integer value desired for quantized output
        target_dtype (dtype): desired dtype for output tensor

    Return:
        x_q (Tensor, int): the resulting integer tensor with dtype of target_dtype
        scale (float64): the dynamically calculated scale
        zero_point (int32): the dynamically calculated zero_point
    """
    # default setup for affine quantization of activations
    eps = torch.finfo(torch.float32).eps

    # get min and max
    # min_val, max_val = torch.aminmax(x) # compiled triton code is the same for min/max and aminmax
    min_val = torch.min(x)
    max_val = torch.max(x)

    min_val_neg = torch.min(min_val, torch.zeros_like(min_val))
    max_val_pos = torch.max(max_val, torch.zeros_like(max_val))

    # calculate scale and zero point based on min and max
    # reference: https://github.com/pytorch/pytorch/blob/e779a30d5097714acea011da6a554e43810b5d0e/aten/src/ATen/native/quantized/cpu/QuantUtils.h#L107
    # we choose to match the scale and zero_point dtypes of the above reference function, i.e.
    # fp64 scale and int64 zero_point for ease of debugging, this may change subject to analysis
    # of performance
    scale = (max_val_pos.to(torch.float64) - min_val_neg) / torch.tensor(
        [quant_max - quant_min], dtype=torch.float64
    ).to(x.device)
    scale = torch.clamp(scale, min=eps)

    zero_point = quant_min - torch.round(min_val_neg / scale).to(torch.int32)
    zero_point = torch.clamp(zero_point, quant_min, quant_max)

    # quantize based on qmin/qmax/scale/zp
    # reference: https://github.com/pytorch/pytorch/blob/e779a30d5097714acea011da6a554e43810b5d0e/aten/src/ATen/native/quantized/cuda/AffineQuantizer.cu#L60
    x_q = torch.clamp(torch.round(x / scale) + zero_point, quant_min, quant_max).to(
        target_dtype
    )

    return x_q, scale.item(), zero_point.item()


<<<<<<< HEAD
def dynamically_quantize_per_channel(
    x: torch.Tensor,
    quant_min: int = -128,
    quant_max: int = 127,
    target_dtype: torch.dtype = torch.int8,
    axis: int = 0,
):
    r"""
    This function dynamically quantizes the tensor x by channel but returns the
    int tensor, scale and zero_point separately to more easily enable int8 gpu quantization.

    Assumes symmetric quantization

    Args:
        x (Tensor, float): the tensor being quantized
        quant_min (int): minimum integer value desired for quantized output
        quant_max (int): maximum integer value desired for quantized output
        target_dtype (dtype): desired dtype for output tensor
        axis (int): the channel axis

    Return:
        x_q (Tensor, int): the resulting integer tensor with dtype of target_dtype
        scale (Tensor, float64): the dynamically calculated scale (float64)
        zero_point (Tensor, int64): the dynamically calculated zero_point (int64)
    """

    # default setup for affine quantization of activations
    eps = torch.finfo(torch.float32).eps

    dimensions_to_reduce = [i for i in range(len(x.shape))]
    dimensions_to_reduce.remove(axis)
    min_val = torch.amin(x, dim = dimensions_to_reduce)
    max_val = torch.amax(x, dim = dimensions_to_reduce)
    # calculate scales and zero point based on min and max
    # reference: https://github.com/pytorch/pytorch/blob/a3989b2802a5b32d8793557ddb5aba36298ef2be/torch/ao/quantization/observer.py#L330
    # here we choose the scale and zero_point dtypes to be float64 and int32 to match the reference
    # implementation in the link above since there is no per channel dynamically quantized function as of now.
    # This choice of precision may change subect to performance consideration in the future.
    max_val_pos = torch.max(max_val, -min_val)

    scales = (
        2
        * max_val_pos.to(torch.float64)
        / torch.tensor([quant_max - quant_min], device=x.device).to(torch.float64)
    )
    scales = torch.clamp(scales, min=eps)
    zero_points = (
        torch.zeros(max_val_pos.size(), dtype=torch.int64, device=x.device)
        + 128
        + quant_min
    )

    # quantize based on qmin/qmax/scales/zp
    # reference: https://github.com/pytorch/pytorch/blob/bb7d9886fbd7d058146c76aa428e227d15f67e53/torch/ao/quantization/fx/_decomposed.py#L325
    x_div = x.transpose(axis, -1) / scales
    # note: certain implementations of quantize_per_channel uses inv_scale method of calculation with a float32
    # which is slightly less accurate
    # inv_scales = 1/scales
    # x_div = x.transpose(axis, -1) * inv_scales
    x_round = torch.round(x_div)
    x_zp = x_round + zero_points
    x_zp = x_zp.transpose(axis, -1)
    x_q = torch.clamp(x_zp, quant_min, quant_max).to(target_dtype)

    return x_q, scales, zero_points


# reference: https://fburl.com/code/vfsygwd0
def dequantize_per_tensor(
    int_repr: torch.IntTensor,
    scale: Union[torch.Tensor, float],
    zero_point: Union[torch.Tensor, int],
    out_dtype=torch.float32,
):
    """This function works alongside dynamically_quantize_per_tensor to obtain a floating point tensor from a quantized tensor

    Args:
        int_repr (Tensor, int): the integer representation of the quantized tensor being dequantized
        scale (Union[torch.Tensor, float64]): scale value for quantized tensor (can be a tensor or scalar)
        zero_point (Union[torch.Tensor, int32]): zero point for quantized tensor (can be a tensor or scalar)
        out_dtype (dtype): desired dtype for output tensor

    Return:
        x (Tensor, float): the resulting float tensor with dtype of out_dtype
    """
    return (int_repr.to(out_dtype) - zero_point) * scale


# reference: https://fburl.com/code/org0fmi3
def dequantize_per_channel(
    int_repr: torch.Tensor,
    scales: torch.Tensor,
    zero_points: torch.Tensor,
    out_dtype=torch.float32,
    axis: int = 0,
):
    """This function works alongside dynamically_quantize_per_tensor to obtain a floating point tensor from a quantized tensor

    Args:
        int_repr (Tensor, int): the integer representation of the quantized tensor being dequantized
        scales (Tensor, float64): float tensor of scales for each channel
        zero_points (Tensor, int64): integer tensor for zero point for each channel
        out_dtype (dtype): desired dtype for output tensor
        axis (int): the channel axis

    Return:
        x (Tensor, float): the resulting float tensor with dtype of out_dtype
    """
    y = int_repr.transpose(-1, axis)
    y = y.to(out_dtype)
    y = y - zero_points
    y = y * scales.to(out_dtype)
    y = y.transpose(-1, axis)
    return y


def quant_int8_dynamic_linear(
    x,
    x_quant_min,
    x_quant_max,
    x_q_dtype,
    w_int8_t,
    w_int8_t_sums_int64,
    w_scales,
    bias,
    out_dtype=torch.float32,
):
    r"""
    like torch.ops.quantized.linear_dynamic, this function takes in an fp32 input and a quantized weight
    and outputs the result of a quantized matmul after dynamically quantizing the input.

    Args:
        x (Tensor): the input tensor that gets quantized for the quantized matmul
        x_quant_min (int):
        x_quant_min (int):
        x_q_dtype (dtype): the desired integer type to quantize x to (only int8 currently supported)
        w_int8_t (Tensor int8): the integer representation of the quantized and transposed weight tensor (assumed to be per-channel symmetrically quantized)
        w_int8_t_sums_int64 (Tensor int64): should be w_int8_t.sum(dim=0).to(torch.int64), we take it as an argument since it can be preprocessed
        w_scales (Tensor float64): The per-channel quanized scales of w
        bias (Tensor float): A float tensor that gets added to the matmul result at the end
        out_dtype (dtype): the desired dtype of the output

    Return:
        out (Tensor): the resulting tensor with dtype of out_dtype
    """

    # like F.linear, but with int8 dynamic quantization of activation,
    # and a quantized weight
    x_int8, x_scale, x_zp = dynamically_quantize_per_tensor(
        x, x_quant_min, x_quant_max, x_q_dtype
    )
    # w_int8_t_sums_int64 = w_int8_t.sum(dim=0)
    mm_out = quant_int8_matmul(
        x_int8, x_scale, x_zp, w_int8_t, w_int8_t_sums_int64, w_scales, out_dtype
    )
    if bias is not None:
        mm_out += bias
    return mm_out.to(out_dtype)


def quant_int8_matmul(
    x_vals_int8,
    x_scale,
    x_zp,
    w_int8_t,
    w_int8_t_sums_int64,
    w_scales,
    out_dtype=torch.float32,
):
    r"""
    Quantized matmul of int8 operands that accumulates to int32 and returns out_dtype.

    Assumes weight is quantized symetrically per channel with channel axis 0

    This implementation is written for approximate numerical correctness and things like aligning accumulation behavior are left for a future PR

    Args:
        x_vals_int8 (Tensor): the integer representation of the quantized input tensor (assumed to be per-tensor affine quantized)
        x_scale (float64): the scale of the quantized input tensor
        x_zp (int32): the zero_points of the input tensor
        w_int8_t (Tensor int8): the integer representation of the quantized and transposed weight tensor (assumed to be per-channel symmetrically quantized)
        w_int8_t_sums_int64 (Tensor int64): should be w_int8_t.sum(dim=0).to(torch.int64), we take it as an argument since it can be preprocessed
        w_scales (Tensor float64): The per-channel quanized scales of w
        out_dtype (dtype): the desired dtype of the output

    Return:
        out (Tensor): the resulting tensor with dtype of out_dtype

    """

    # see
    # https://github.com/google/gemmlowp/blob/master/doc/quantization.md
    # for an overview of quantized matmul compute

    # assuming zw == 0, . is matmul, * is element wise mult:
    # Y = X.W'                                                      # float form
    #   = ([X_int-xz] * xs) . ( [W_int'] * [ws'])                   # dequantize both
    #   = (xs * [ws']) * ([X_int . W_int'] - xz * [1_mat . W_int])  # rearrange
    # note: [1_mat . W_int] is w_int8_t_sums_int64
    # note: ws is a rank 1 tensor so ws' just indicates aligning it correctly

    assert (
        x_vals_int8.dtype == torch.int8
    ), f"x dtype {x_vals_int8.dtype} not yet supported"
    assert w_int8_t.dtype == torch.int8, f"w dtype {w_int8_t.dtype} not yet supported"
    # assert w_scales.dtype == out_dtype, \
    #     f'{w_scales.dtype} does not match {out_dtype}'

    #
    # 1. calculate [X_int . W_int]
    #

    tmp = x_vals_int8.reshape(-1, x_vals_int8.shape[-1])
    XW_int32 = safe_int_mm(tmp, w_int8_t)
    XW_int32 = XW_int32.reshape(*x_vals_int8.shape[:-1], -1)

    # TODO(future): consider using integer arithmetic throughout, although
    # TBD if that is actually faster on GPUs
    # need to use 32 bits here to prevent overflow for large shapes,
    # 16 bits is not enough
    XW_float32 = XW_int32.to(torch.float32)

    #
    # 2. connect it all together
    #

    # mm_unscaled has to stay in float32 for the next two lines to prevent overflow
    mm_unscaled_float32 = XW_float32 - (x_zp * w_int8_t_sums_int64)
    y = x_scale * w_scales * mm_unscaled_float32
    # can downcast only at the very end
    y = y.to(out_dtype)
    return y


=======
>>>>>>> 3c318316
def safe_int_mm(input: torch.Tensor, mat2: torch.Tensor) -> torch.Tensor:
    r"""
    This function wraps torch._int_mm and avoids several undesirable behaviors of the function for certain inputs while still
    returning correct results and being torch.compiled in a performant way.

    Assumes both tensors have dimension of 2.

    Note: no error checking for torch.compiled path, if input.shape = [i, j] and j<=16 then the triton kernel
    will error.

    Args:
        input (Tensor, int8): the first tensor to be multiplied
        mat2 (Tensor, int8): the second tensor to be multiplied

    Return:
        out (Tensor, int32): the result of the matmul with device matching that of the inputs
    """

    # torch.compile path
    if dynamo_is_compiling():
        return torch._int_mm(input, mat2)

    # error checking for cublas path
    assert (
        mat2.device == input.device
    ), f"need both tensors to be on the same device but got {mat2.device} and {input.device}"
    device_cpu = "cpu" in [mat2.device.type, input.device.type]
    # with input.shape = [i,j] and mat2.shape = [j,k]
    i_is_strictly_greater_than_16 = input.shape[0] > 16
    j_is_nonzero_multiple_of_8 = (input.shape[1] % 8 == 0) and (input.shape[1] > 0)
    k_is_nonzero_multiple_of_8 = (mat2.shape[1] % 8 == 0) and (mat2.shape[1] > 0)
    bad_dimensions_for_cublas = not (
        i_is_strictly_greater_than_16
        and j_is_nonzero_multiple_of_8
        and k_is_nonzero_multiple_of_8
    )

    if device_cpu or bad_dimensions_for_cublas:
        # fallback path
        return torch.matmul(input.cpu().to(torch.int32), mat2.cpu().to(torch.int32)).to(
            input.device.type
        )

    # cublas paths
    if not mat2.is_contiguous():  # silently gives incorrect result without this
        mat2 = mat2.contiguous()
    if (not input.is_contiguous()) and (
        input.shape[0] % 8 != 0
    ):  # gives cryptic error without this
        input = (
            input.contiguous()
        )  # (it seems the transpose makes cublas check the above j constraint on i)
    return torch._int_mm(input, mat2)<|MERGE_RESOLUTION|>--- conflicted
+++ resolved
@@ -40,7 +40,8 @@
     max_val_pos = torch.max(max_val, torch.zeros_like(max_val))
 
     # calculate scale and zero point based on min and max
-    # reference: https://github.com/pytorch/pytorch/blob/e779a30d5097714acea011da6a554e43810b5d0e/aten/src/ATen/native/quantized/cpu/QuantUtils.h#L107
+    # reference:
+    # https://github.com/pytorch/pytorch/blob/e779a30d5097714acea011da6a554e43810b5d0e/aten/src/ATen/native/quantized/cpu/QuantUtils.h#L107
     # we choose to match the scale and zero_point dtypes of the above reference function, i.e.
     # fp64 scale and int64 zero_point for ease of debugging, this may change subject to analysis
     # of performance
@@ -53,7 +54,8 @@
     zero_point = torch.clamp(zero_point, quant_min, quant_max)
 
     # quantize based on qmin/qmax/scale/zp
-    # reference: https://github.com/pytorch/pytorch/blob/e779a30d5097714acea011da6a554e43810b5d0e/aten/src/ATen/native/quantized/cuda/AffineQuantizer.cu#L60
+    # reference:
+    # https://github.com/pytorch/pytorch/blob/e779a30d5097714acea011da6a554e43810b5d0e/aten/src/ATen/native/quantized/cuda/AffineQuantizer.cu#L60
     x_q = torch.clamp(torch.round(x / scale) + zero_point, quant_min, quant_max).to(
         target_dtype
     )
@@ -61,7 +63,6 @@
     return x_q, scale.item(), zero_point.item()
 
 
-<<<<<<< HEAD
 def dynamically_quantize_per_channel(
     x: torch.Tensor,
     quant_min: int = -128,
@@ -91,12 +92,13 @@
     # default setup for affine quantization of activations
     eps = torch.finfo(torch.float32).eps
 
-    dimensions_to_reduce = [i for i in range(len(x.shape))]
+    dimensions_to_reduce = list(range(len(x.shape)))
     dimensions_to_reduce.remove(axis)
-    min_val = torch.amin(x, dim = dimensions_to_reduce)
-    max_val = torch.amax(x, dim = dimensions_to_reduce)
+    min_val = torch.amin(x, dim=dimensions_to_reduce)
+    max_val = torch.amax(x, dim=dimensions_to_reduce)
     # calculate scales and zero point based on min and max
-    # reference: https://github.com/pytorch/pytorch/blob/a3989b2802a5b32d8793557ddb5aba36298ef2be/torch/ao/quantization/observer.py#L330
+    # reference:
+    # https://github.com/pytorch/pytorch/blob/a3989b2802a5b32d8793557ddb5aba36298ef2be/torch/ao/quantization/observer.py#L330
     # here we choose the scale and zero_point dtypes to be float64 and int32 to match the reference
     # implementation in the link above since there is no per channel dynamically quantized function as of now.
     # This choice of precision may change subect to performance consideration in the future.
@@ -115,7 +117,8 @@
     )
 
     # quantize based on qmin/qmax/scales/zp
-    # reference: https://github.com/pytorch/pytorch/blob/bb7d9886fbd7d058146c76aa428e227d15f67e53/torch/ao/quantization/fx/_decomposed.py#L325
+    # reference:
+    # https://github.com/pytorch/pytorch/blob/bb7d9886fbd7d058146c76aa428e227d15f67e53/torch/ao/quantization/fx/_decomposed.py#L325
     x_div = x.transpose(axis, -1) / scales
     # note: certain implementations of quantize_per_channel uses inv_scale method of calculation with a float32
     # which is slightly less accurate
@@ -198,8 +201,10 @@
         x_quant_min (int):
         x_quant_min (int):
         x_q_dtype (dtype): the desired integer type to quantize x to (only int8 currently supported)
-        w_int8_t (Tensor int8): the integer representation of the quantized and transposed weight tensor (assumed to be per-channel symmetrically quantized)
-        w_int8_t_sums_int64 (Tensor int64): should be w_int8_t.sum(dim=0).to(torch.int64), we take it as an argument since it can be preprocessed
+        w_int8_t (Tensor int8): the integer representation of the quantized and transposed weight tensor
+            (assumed to be per-channel symmetrically quantized)
+        w_int8_t_sums_int64 (Tensor int64): should be w_int8_t.sum(dim=0).to(torch.int64),
+            we take it as an argument since it can be preprocessed
         w_scales (Tensor float64): The per-channel quanized scales of w
         bias (Tensor float): A float tensor that gets added to the matmul result at the end
         out_dtype (dtype): the desired dtype of the output
@@ -236,14 +241,17 @@
 
     Assumes weight is quantized symetrically per channel with channel axis 0
 
-    This implementation is written for approximate numerical correctness and things like aligning accumulation behavior are left for a future PR
+    This implementation is written for approximate numerical correctness and things like 
+    aligning accumulation behavior are left for a future PR
 
     Args:
         x_vals_int8 (Tensor): the integer representation of the quantized input tensor (assumed to be per-tensor affine quantized)
         x_scale (float64): the scale of the quantized input tensor
         x_zp (int32): the zero_points of the input tensor
-        w_int8_t (Tensor int8): the integer representation of the quantized and transposed weight tensor (assumed to be per-channel symmetrically quantized)
-        w_int8_t_sums_int64 (Tensor int64): should be w_int8_t.sum(dim=0).to(torch.int64), we take it as an argument since it can be preprocessed
+        w_int8_t (Tensor int8): the integer representation of the quantized and transposed weight tensor
+            (assumed to be per-channel symmetrically quantized)
+        w_int8_t_sums_int64 (Tensor int64): should be w_int8_t.sum(dim=0).to(torch.int64),
+            we take it as an argument since it can be preprocessed
         w_scales (Tensor float64): The per-channel quanized scales of w
         out_dtype (dtype): the desired dtype of the output
 
@@ -296,8 +304,6 @@
     return y
 
 
-=======
->>>>>>> 3c318316
 def safe_int_mm(input: torch.Tensor, mat2: torch.Tensor) -> torch.Tensor:
     r"""
     This function wraps torch._int_mm and avoids several undesirable behaviors of the function for certain inputs while still
