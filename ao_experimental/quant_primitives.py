--- conflicted
+++ resolved
@@ -1,11 +1,7 @@
 import torch
-<<<<<<< HEAD
-from torch import _dynamo
+from torch._dynamo import is_compiling as dynamo_is_compiling
 from typing import Union
-=======
-from torch._dynamo import is_compiling as dynamo_is_compiling
-
->>>>>>> 8202bb74
+
 
 # copy-pasta of https://www.internalfb.com/intern/anp/view/?id=3350736
 def dynamically_quantize_per_tensor(
@@ -132,35 +128,47 @@
 
     return x_q, scales, zero_points
 
-<<<<<<< HEAD
+
 # reference: https://fburl.com/code/vfsygwd0
-def dequantize_per_tensor(int_repr: torch.IntTensor, scale: Union[torch.Tensor, float], zero_point: Union[torch.Tensor, int], out_dtype=torch.float32):
+def dequantize_per_tensor(
+    int_repr: torch.IntTensor,
+    scale: Union[torch.Tensor, float],
+    zero_point: Union[torch.Tensor, int],
+    out_dtype=torch.float32,
+):
     """This function works alongside dynamically_quantize_per_tensor to obtain a floating point tensor from a quantized tensor
-    
-    Args:
-        int_repr (Tensor): the integer representation of the quantized tensor being dequantized
-        scale (Union[torch.Tensor, float]): scale value for quantized tensor (can be a tensor or scalar)
-        zero_point (Union[torch.Tensor, int]): zero point for quantized tensor (can be a tensor or scalar)
+
+    Args:
+        int_repr (Tensor, int): the integer representation of the quantized tensor being dequantized
+        scale (Union[torch.Tensor, float64]): scale value for quantized tensor (can be a tensor or scalar)
+        zero_point (Union[torch.Tensor, int32]): zero point for quantized tensor (can be a tensor or scalar)
         out_dtype (dtype): desired dtype for output tensor
 
     Return:
-        x (Tensor): the resulting float tensor with dtype of out_dtype
+        x (Tensor, float): the resulting float tensor with dtype of out_dtype
     """
     return (int_repr.to(out_dtype) - zero_point) * scale
 
+
 # reference: https://fburl.com/code/org0fmi3
-def dequantize_per_channel(int_repr: torch.Tensor, scales: torch.Tensor, zero_points: torch.Tensor, out_dtype=torch.float32, axis: int=0):
+def dequantize_per_channel(
+    int_repr: torch.Tensor,
+    scales: torch.Tensor,
+    zero_points: torch.Tensor,
+    out_dtype=torch.float32,
+    axis: int = 0,
+):
     """This function works alongside dynamically_quantize_per_tensor to obtain a floating point tensor from a quantized tensor
-    
-    Args:
-        int_repr (Tensor): the integer representation of the quantized tensor being dequantized
-        scales (Tensor): float tensor of scales for each channel
-        zero_points (Tensor): integer tensor for zero point for each channel
+
+    Args:
+        int_repr (Tensor, int): the integer representation of the quantized tensor being dequantized
+        scales (Tensor, float64): float tensor of scales for each channel
+        zero_points (Tensor, int64): integer tensor for zero point for each channel
         out_dtype (dtype): desired dtype for output tensor
         axis (int): the channel axis
 
     Return:
-        x (Tensor): the resulting float tensor with dtype of out_dtype
+        x (Tensor, float): the resulting float tensor with dtype of out_dtype
     """
     y = int_repr.transpose(-1, axis)
     y = y.to(out_dtype)
@@ -169,15 +177,10 @@
     y = y.transpose(-1, axis)
     return y
 
-def safe_int_mm(x_int8: torch.Tensor, w_int8: torch.Tensor):
-    """
-    This function wraps torch._int_mm and avoids several undesirable behaviors of the function for certain inputs while still 
-=======
 
 def safe_int_mm(input: torch.Tensor, mat2: torch.Tensor) -> torch.Tensor:
     r"""
     This function wraps torch._int_mm and avoids several undesirable behaviors of the function for certain inputs while still
->>>>>>> 8202bb74
     returning correct results and being torch.compiled in a performant way.
 
     Assumes both tensors have dimension of 2.
