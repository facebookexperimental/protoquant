--- conflicted
+++ resolved
@@ -1,25 +1,21 @@
+import copy
+import unittest
+from itertools import cycle as cycle
+
 import torch
 import torch.nn as nn
-import unittest
-from itertools import cycle as cycle
-
-import torch
 from quant_primitives import (
     dequantize_per_channel,
-<<<<<<< HEAD
-    quant_int8_matmul,
-    quant_int8_dynamic_linear,
-)
-from quantized_modules import DynamicallyQuantizedLinear
-from itertools import cycle as cycle
-import copy
-=======
+    dequantize_per_channel,
+    dequantize_per_tensor,
     dequantize_per_tensor,
     dynamically_quantize_per_channel,
     dynamically_quantize_per_tensor,
+    quant_int8_dynamic_linear,
+    quant_int8_matmul,
     safe_int_mm,
 )
->>>>>>> b47669be
+from quantized_modules import DynamicallyQuantizedLinear
 
 torch.manual_seed(0)
 
