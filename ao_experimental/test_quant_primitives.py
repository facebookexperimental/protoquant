--- conflicted
+++ resolved
@@ -1,15 +1,79 @@
 import torch
-
+import torch.nn as nn
 import unittest
-<<<<<<< HEAD
-from itertools import cycle
-from quant_primitives import dynamically_quantize_per_tensor, safe_int_mm, dynamically_quantize_per_channel, dequantize_per_tensor, dequantize_per_channel, quant_int8_matmul
-=======
-from quant_primitives import safe_int_mm, dynamically_quantize_per_tensor, dynamically_quantize_per_channel, dequantize_per_tensor, dequantize_per_channel
+from quant_primitives import safe_int_mm, dynamically_quantize_per_tensor, dynamically_quantize_per_channel, dequantize_per_tensor, dequantize_per_channel, quant_int8_matmul, quant_int8_dynamic_linear, DynamicallyQuantizedLinear
 from itertools import cycle as cycle
->>>>>>> 7d08d178
+from torch.testing._internal.common_quantization import LinearModelWithSubmodule, LinearReluLinearModel, LinearAddModel
+import copy
 
 torch.manual_seed(0)
+
+def SQNR(x, y):
+    Ps = torch.norm(x)
+    Pn = torch.norm(x-y)
+    return 20*torch.log10(Ps/Pn)
+
+class TwoLayerLinearModel(torch.nn.Module):
+    def __init__(self):
+        super().__init__()
+        self.fc1 = torch.nn.Linear(24, 32).to(dtype=torch.float)
+        self.fc2 = torch.nn.Linear(32, 64).to(dtype=torch.float)
+
+    def forward(self, x):
+        x = self.fc1(x)
+        x = self.fc2(x)
+        return x
+
+class TestModel(nn.Module):
+    def __init__(self):
+        super().__init__()
+        self.subm = TwoLayerLinearModel()
+        self.fc = nn.Linear(64, 32)
+
+    def forward(self, x):
+        x = self.subm(x)
+        x = self.fc(x)
+        return x
+    
+    def get_example_input(self):
+        return torch.randn(2, 5, 24)
+
+class EndToEndTest(unittest.TestCase):
+
+    def _test_end_to_end_impl(self, device):
+        model = TestModel().to(device).eval() # model needs to be big enough that triton doesn't error
+        q_model = copy.deepcopy(model)
+
+        print(model)
+        def convert_modules(model, targets, convert_function):
+            for name, module in model.named_children():
+                if type(module) in targets:
+                    new_mod = convert_function(module)
+                    setattr(model, name, new_mod)
+                else:
+                    convert_modules(module, targets, convert_function)
+
+        convert_modules(q_model, [torch.nn.Linear], DynamicallyQuantizedLinear.from_float)
+        print(q_model)
+        if device == 'cuda':
+            trit_model = copy.deepcopy(model)
+            convert_modules(trit_model, [torch.nn.Linear], DynamicallyQuantizedLinear.from_float)
+            convert_modules(trit_model, [DynamicallyQuantizedLinear], lambda mod: torch.compile(mod, mode='max-autotune'))
+            print(trit_model)
+        for i in range(5):
+            x = model.get_example_input().to(device)
+            y_ref = model(x)
+            y = q_model(x)
+            self.assertGreater(SQNR(y_ref, y), 35)
+            if device == 'cuda':
+                y_trit = trit_model(x)
+                self.assertGreater(SQNR(y_ref, y_trit), 35)
+
+    def test_end_to_end_cuda(self):
+        self._test_end_to_end_impl('cuda')
+
+    def test_end_to_end_cpu(self):
+        self._test_end_to_end_impl('cpu')       
 
 class TestDequantizePerChannel(unittest.TestCase):
     shapes = (
@@ -246,43 +310,152 @@
 class TestQuantInt8MatMul(unittest.TestCase):
     shapes = (
         # ((x_shape), (w_shape))
-        ((1, 1, 32 , 32),(20, 32)),
+        ((3, 2, 32 , 32),(20, 32)),
         ((32, 16, 64, 64),(16, 64)),
         ((100, 100),(2, 100)),
-        ((1, 200, 200),(100, 200)),
+        ((3, 200, 200),(100, 200)),
     )
     def _test_quant_int8_matmul_impl(self, device):
-        # x_vals_int8,
-        # x_scale,
-        # x_zp,
-        # w_int8_t,
-        # w_int8_t_sums_int64,
-        # w_scales,
-        # out_dtype=torch.float32,
         out_dtypes = cycle([torch.float16, torch.float32, torch.float64])
         for x_shape, w_shape in self.shapes:
-            for contiguous_x in [True]:#, False]:
-                for contiguous_w in [True]:#, False]:
+            for contiguous_x in [True, False]:
+                for contiguous_wt in [True, False]:
                     out_dtype = next(out_dtypes)
                     
                     x = torch.randn(x_shape, device=device)
+                    if not contiguous_x:
+                        x = x.transpose(0,1)
+                        assert(not x.is_contiguous())
+                    else:
+                        assert(x.is_contiguous())
+
                     x_vals_int8, x_scale, x_zp = dynamically_quantize_per_tensor(x)
 
-                    lin = torch.nn.Linear(in_features = w_shape[1], out_features = w_shape[0], bias=False).to(device)
-                    lin.qconfig = torch.ao.quantization.default_per_channel_qconfig
-                    lin.activation_post_process = lin.qconfig.activation(dtype = torch.quint8, quant_min = 0, quant_max=255)
-                    lin.activation_post_process(lin(x))
-                    qlinear = torch.ao.nn.quantized.modules.Linear.from_float(lin)
-
-            
-                    w_int8_t, w_scales, _ = dynamically_quantize_per_channel(lin.weight.transpose(0,1))
-                    w_int8_t_sums_int64 = w_int8_t.sum(d=0)
+                    lin = torch.nn.Linear(w_shape[1], w_shape[0], False).to(device)
+                    w = lin.weight
+                    w_int8, w_scales, _ = dynamically_quantize_per_channel(w)
+                    w_int8_t = w_int8.transpose(0,1)
+                    if contiguous_wt:
+                        w_int8_t = w_int8_t.contiguous()
+                        assert(w_int8_t.is_contiguous())
+                    else:
+                        assert(not w_int8_t.is_contiguous())
+                    w_int8_t_sums_int64 = w_int8_t.sum(dim=0)
+
+
+                    
                     y = quant_int8_matmul(x_vals_int8, x_scale, x_zp, w_int8_t, w_int8_t_sums_int64, w_scales, out_dtype)
-                    y_ref = torch.nn.functional.linear(x, w)
-
-                    torch.testing.assert_close()
-
-
+                    y_ref = lin(x)
+                    self.assertGreater(SQNR(y_ref, y), 37)
+
+                    if device == 'cuda':
+                        trit_fn = torch.compile(quant_int8_matmul, mode='max-autotune')
+                        y_triton = trit_fn(x_vals_int8, x_scale, x_zp, w_int8_t, w_int8_t_sums_int64, w_scales, out_dtype)
+                        self.assertGreater(SQNR(y_ref, y_triton), 37)
+
+    def test_quant_int8_matmul_cuda(self):
+        self._test_quant_int8_matmul_impl(device='cuda')
+
+    def test_quant_int8_matmul_cpu(self):
+        self._test_quant_int8_matmul_impl(device='cpu')
+
+class TestQuantInt8DynamicLinearOp(unittest.TestCase):
+    shapes = (
+        # ((x_shape), (w_shape))
+        ((3, 2, 32 , 32),(20, 32)),
+        ((32, 16, 64, 64),(16, 64)),
+        ((100, 100),(2, 100)),
+        ((3, 200, 200),(100, 200)),
+    )
+    def _test_quant_int8_dynamic_linear_impl(self, device):
+        out_dtypes = cycle([torch.float16, torch.float32, torch.float64])
+        biases = cycle([True, False])
+        for x_shape, w_shape in self.shapes:
+            use_bias = next(biases)
+            for contiguous_x in [True, False]:
+                for contiguous_wt in [True, False]:
+                    out_dtype = next(out_dtypes)
+                    
+                    x = torch.randn(x_shape, device=device)
+                    if not contiguous_x:
+                        x = x.transpose(0,1)
+                        assert(not x.is_contiguous())
+                    else:
+                        assert(x.is_contiguous())
+                    lin = torch.nn.Linear(w_shape[1], w_shape[0], bias=use_bias).to(device)
+                    bias = lin.bias
+                    w = lin.weight
+                    w_int8, w_scales, _ = dynamically_quantize_per_channel(w)
+                    w_int8_t = w_int8.transpose(0,1)
+                    if contiguous_wt:
+                        w_int8_t = w_int8_t.contiguous()
+                        assert(w_int8_t.is_contiguous())
+                    else:
+                        assert(not w_int8_t.is_contiguous())
+                    w_int8_t_sums_int64 = w_int8_t.sum(dim=0)
+
+                    y = quant_int8_dynamic_linear(x, -128, 127, torch.int8, w_int8_t, w_int8_t_sums_int64, w_scales, bias, out_dtype)
+                    y_ref = lin(x)
+                    self.assertGreater(SQNR(y_ref, y), 37)
+
+                    if device == 'cuda':
+                        trit_fn = torch.compile(quant_int8_dynamic_linear, mode='max-autotune')
+                        y_triton = trit_fn(x, -128, 127, torch.int8, w_int8_t, w_int8_t_sums_int64, w_scales, bias, out_dtype)
+                        self.assertGreater(SQNR(y_ref, y_triton), 37)
+
+    def test_quant_int8_dynamic_linear_cuda(self):
+        self._test_quant_int8_dynamic_linear_impl(device='cuda')
+
+    def test_quant_int8_dynamic_linear_cpu(self):
+        self._test_quant_int8_dynamic_linear_impl(device='cpu')
+
+class TestDynamicallyQuantizedLinear(unittest.TestCase):
+    shapes = (
+        # ((x_shape), (w_shape))
+        ((3, 2, 32 , 32),(20, 32)),
+        ((32, 16, 64, 64),(16, 64)),
+        ((100, 100),(2, 100)),
+        ((3, 200, 200),(100, 200)),
+    )
+    def _test_dynamically_quantized_linear_impl(self, device):
+        out_dtypes = cycle([torch.float16, torch.float32, torch.float64])
+        biases = cycle([True, False])
+        for x_shape, w_shape in self.shapes:
+            use_bias = next(biases)
+            for contiguous_x in [True, False]:
+                for contiguous_wt in [True, False]:
+                    out_dtype = next(out_dtypes)
+                    
+                    x = torch.randn(x_shape, device=device)
+                    if not contiguous_x:
+                        x = x.transpose(0,1)
+                        assert(not x.is_contiguous())
+                    else:
+                        assert(x.is_contiguous())
+                    lin = torch.nn.Linear(w_shape[1], w_shape[0], bias=use_bias).to(device)
+                    qlin = DynamicallyQuantizedLinear.from_float(lin, out_dtype=out_dtype)
+
+                    if contiguous_wt:
+                        qlin.w_int8_t = qlin.w_int8_t.contiguous()
+                        assert(qlin.w_int8_t.is_contiguous())
+                    else:
+                        assert(not qlin.w_int8_t.is_contiguous())
+
+                    y = qlin(x)
+                    y_ref = lin(x)
+                    self.assertGreater(SQNR(y_ref, y), 37)
+
+                    if device == 'cuda':
+                        trit_lin = torch.compile(qlin, mode='max-autotune')
+                        print(trit_lin)
+                        y_triton = trit_lin(x)
+                        self.assertGreater(SQNR(y_ref, y_triton), 37)
+                        
+    def test_quant_int8_dynamic_linea_cuda(self):
+        self._test_dynamically_quantized_linear_impl(device='cuda')
+
+    def test_quant_int8_dynamic_linea_cpu(self):
+        self._test_dynamically_quantized_linear_impl(device='cpu')
 
 class TestSafeIntMM(unittest.TestCase):
     """ 
