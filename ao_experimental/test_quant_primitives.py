--- conflicted
+++ resolved
@@ -5,12 +5,11 @@
     safe_int_mm,
     dynamically_quantize_per_tensor,
     dynamically_quantize_per_channel,
-<<<<<<< HEAD
-    DynamicallyQuantizedLinear,
-=======
     dequantize_per_tensor,
     dequantize_per_channel,
->>>>>>> 6eabafca
+    quant_int8_matmul,
+    quant_int8_dynamic_linear,
+    DynamicallyQuantizedLinear,
 )
 from itertools import cycle as cycle
 from torch.testing._internal.common_quantization import (
