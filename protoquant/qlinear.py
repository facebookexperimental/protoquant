--- conflicted
+++ resolved
@@ -22,13 +22,7 @@
         inp_size1 = inp.size(1)
         inp_size2 = inp.size(2)
         inp = inp.reshape(inp_size0 * inp_size1, inp_size2)
-<<<<<<< HEAD
-        qinp, iparams = (qntz)(
-            inp, is_a=True, minimize_error=self.minimize_error
-        )
-=======
         qinp, iparams = (qntz)(inp, is_a=True, minimize_error=self.minimize_error)
->>>>>>> f33c00f3
         d = torch.ops.aten._int_mm(qinp, self.qweight.t())
         # d = matmul_int8(qinp, self.qweight.t())
         return (dqntz)(d, iparams, self.wparams, self.bias).view(
