import argparse
import csv
import itertools
import sys
import time
from functools import partial

import protoquant

import torch

import torch.utils.benchmark as benchmark


def benchmark_torch_function_in_microseconds(f, *args, **kwargs):
    # Manual warmup
    f(*args, **kwargs)
    f(*args, **kwargs)

    t0 = benchmark.Timer(
        stmt="f(*args, **kwargs)", globals={"args": args, "kwargs": kwargs, "f": f}
    )
    measurement = t0.blocked_autorange()
    return measurement.mean * 1e6


class FFN(torch.nn.Module):
    def __init__(self, d_model, dim_feedforward, device, dtype):
        super(FFN, self).__init__()
        factory_kwargs = {"device": device, "dtype": dtype}
        self.linear1 = torch.nn.Linear(d_model, dim_feedforward, **factory_kwargs)
        self.activation = torch.nn.functional.relu
        self.linear2 = torch.nn.Linear(dim_feedforward, d_model, **factory_kwargs)

    def forward(self, x):
        x = self.linear1(x)
        x = self.activation(x)
        return self.linear2(x)


# torch._inductor.config.implicit_fallbacks = False
# torch._dynamo.config.verbose = True
# torch._inductor.config.debug = True
# torch._inductor.triton.cudagraphs=True


def run_benchmark(
    use_q, d_model, dim_feedforward, batch_size, seq_len, minimize_error=True, use_w8a16=True,
):
    inp = torch.randn(batch_size, seq_len, d_model)
    inp = inp.half().cuda()
    ffn = FFN(
        d_model=d_model,
        dim_feedforward=dim_feedforward,
        device="cuda",
        dtype=torch.float16,
    )
    ffn = ffn.half().cuda().eval()
    fp16_ref = ffn(inp).detach().clone().float()
    if use_q:
<<<<<<< HEAD
        if use_w8a16:
            ffn.linear1 = protoquant.w8a16_qlinear_from_linear(ffn.linear1, minimize_error)
            ffn.linear2 = protoquant.w8a16_qlinear_from_linear(ffn.linear2, minimize_error)
        else:
            ffn.linear1 = protoquant.qlinear_from_linear(ffn.linear1, minimize_error)
            ffn.linear2 = protoquant.qlinear_from_linear(ffn.linear2, minimize_error)
        # ffn = torch.compile(ffn, options={"max-autotune": True})
=======
        ffn.linear1 = protoquant.qlinear_from_linear(ffn.linear1, minimize_error)
        ffn.linear2 = protoquant.qlinear_from_linear(ffn.linear2, minimize_error)
        ffn = torch.compile(ffn, options={"max-autotune": True})
>>>>>>> f33c00f3
        fp8_ref = ffn(inp).detach().clone().float()
        torch.testing.assert_close(fp16_ref, fp8_ref, atol=3e-2, rtol=3e-2)
    return benchmark_torch_function_in_microseconds(ffn, inp)


def get_default_shapes():
    for i, (d_model, dim_feedforward) in enumerate(
        itertools.product([1024, 2048, 4096, 8192], [1024, 2048, 4096, 8192])
    ):
        yield (d_model, dim_feedforward, f"default{i}")


def get_big_shapes():
    for i, (d_model, dim_feedforward) in enumerate(
        itertools.product([8192, 16384], [8192, 16384])
    ):
        yield (d_model, dim_feedforward, f"big_zucchini{i}")
    for i, (d_model, dim_feedforward) in enumerate(
        itertools.product([10240, 20480], [20480, 10240])
    ):
        yield (d_model, dim_feedforward, f"big_genesis{i}")
    for i, (d_model, dim_feedforward) in enumerate(
        itertools.product([6144, 12288], [12288, 6144])
    ):
        yield (d_model, dim_feedforward, f"big_opt{i}")


def get_opt_shapes():
    d_model = [
        1536,
        2048,
        2560,
        4096,
        5120,
        7168,
        9216,
        12288,
    ]

    dim_feedforward = [
        6144,
        8192,
        10240,
        16384,
        20480,
        28672,
        36864,
        49152,
    ]

    annotation = [
        "760M",
        "1.3B",
        "2.7B",
        "6.7B",
        "13B",
        "30B",
        "66B",
        "175B",
    ]

    for d, f, a in zip(d_model, dim_feedforward, annotation):
        yield (d, f, a)


if __name__ == "__main__":

    parser = argparse.ArgumentParser()
    parser.add_argument("batchsize")
    parser.add_argument("seq_len")
    parser.add_argument("--opt-shapes", action="store_true")
    parser.add_argument("--big-shapes", action="store_true")
    args = parser.parse_args()

    headers = [
        "bs",
        "seq_len",
        "kind",
        "d_model",
        "dim_feedforward",
        "with_q(μs)",
        "without_q(μs)",
        "minimize_error",
        "speedup",
    ]
    shape_gen = get_default_shapes
    if args.opt_shapes:
        shape_gen = get_opt_shapes
    if args.big_shapes:
        shape_gen = get_big_shapes
    print(",".join(headers))
    bs = int(args.batchsize)
    seq_len = int(args.seq_len)
    for d_model, dim_feedforward, annotation in shape_gen():
        for minimize_error in [True, False]:
            with_q = run_benchmark(
                True, d_model, dim_feedforward, bs, seq_len, minimize_error
            )
            without_q = run_benchmark(False, d_model, dim_feedforward, bs, seq_len)
            print(
                ",".join(
                    map(
                        str,
                        [
                            bs,
                            seq_len,
                            annotation,
                            d_model,
                            dim_feedforward,
                            f"{with_q:.0f}",
                            f"{without_q:.0f}",
                            minimize_error,
                            f"{without_q / with_q:.2f}",
                        ],
                    )
                )
            )<|MERGE_RESOLUTION|>--- conflicted
+++ resolved
@@ -58,19 +58,13 @@
     ffn = ffn.half().cuda().eval()
     fp16_ref = ffn(inp).detach().clone().float()
     if use_q:
-<<<<<<< HEAD
         if use_w8a16:
             ffn.linear1 = protoquant.w8a16_qlinear_from_linear(ffn.linear1, minimize_error)
             ffn.linear2 = protoquant.w8a16_qlinear_from_linear(ffn.linear2, minimize_error)
         else:
             ffn.linear1 = protoquant.qlinear_from_linear(ffn.linear1, minimize_error)
             ffn.linear2 = protoquant.qlinear_from_linear(ffn.linear2, minimize_error)
-        # ffn = torch.compile(ffn, options={"max-autotune": True})
-=======
-        ffn.linear1 = protoquant.qlinear_from_linear(ffn.linear1, minimize_error)
-        ffn.linear2 = protoquant.qlinear_from_linear(ffn.linear2, minimize_error)
-        ffn = torch.compile(ffn, options={"max-autotune": True})
->>>>>>> f33c00f3
+            ffn = torch.compile(ffn, options={"max-autotune": True})
         fp8_ref = ffn(inp).detach().clone().float()
         torch.testing.assert_close(fp16_ref, fp8_ref, atol=3e-2, rtol=3e-2)
     return benchmark_torch_function_in_microseconds(ffn, inp)
